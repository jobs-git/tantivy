use Result;
use DocId;
use std::io;
use schema::Schema;
use schema::Term;
use core::Segment;
use core::SerializableSegment;
use fastfield::FastFieldsWriter;
use schema::Field;
use schema::FieldValue;
use schema::FieldType;
use indexer::segment_serializer::SegmentSerializer;
use datastruct::stacker::Heap;
use indexer::index_writer::MARGIN_IN_BYTES;
use super::operation::AddOperation;
use postings::MultiFieldPostingsWriter;
use analyzer::BoxedAnalyzer;
use schema::Value;


/// A `SegmentWriter` is in charge of creating segment index from a
/// documents.
///
/// They creates the postings list in anonymous memory.
/// The segment is layed on disk when the segment gets `finalized`.
pub struct SegmentWriter<'a> {
    heap: &'a Heap,
    max_doc: DocId,
    multifield_postings: MultiFieldPostingsWriter<'a>,
    segment_serializer: SegmentSerializer,
    fast_field_writers: FastFieldsWriter,
    fieldnorms_writer: FastFieldsWriter,
    doc_opstamps: Vec<u64>,
    analyzers: Vec<Option<Box<BoxedAnalyzer>>>
}


fn create_fieldnorms_writer(schema: &Schema) -> FastFieldsWriter {
    let u64_fields: Vec<Field> = schema
        .fields()
        .iter()
        .enumerate()
        .filter(|&(_, field_entry)| field_entry.is_indexed())
        .map(|(field_id, _)| Field(field_id as u32))
        .collect();
    FastFieldsWriter::new(u64_fields)
}


impl<'a> SegmentWriter<'a> {
    /// Creates a new `SegmentWriter`
    ///
    /// The arguments are defined as follows
    ///
    /// - heap: most of the segment writer data (terms, and postings lists recorders)
    /// is stored in a user-defined heap object. This makes it possible for the user to define
    /// the flushing behavior as a buffer limit
    /// - segment: The segment being written
    /// - schema
<<<<<<< HEAD
    pub fn for_segment(heap: &'a Heap,
                       mut segment: Segment,
                       schema: &Schema)
                       -> Result<SegmentWriter<'a>> {
        let segment_serializer = try!(SegmentSerializer::for_segment(&mut segment));
        let multifield_postings = MultiFieldPostingsWriter::new(schema, heap);
        let analyzers = schema.fields()
            .iter()
            .map(|field_entry| field_entry.field_type())
            .map(|field_type| {
                match field_type {
                    &FieldType::Str(ref text_options) => {
                        segment.index().analyzers().get("simple")
                    }
                    _ => None,
                }
            })
            .collect();
        Ok(SegmentWriter {
               heap: heap,
               max_doc: 0,
               multifield_postings: multifield_postings,
               fieldnorms_writer: create_fieldnorms_writer(schema),
               segment_serializer: segment_serializer,
               fast_field_writers: FastFieldsWriter::from_schema(schema),
               doc_opstamps: Vec::with_capacity(1_000),
               analyzers: analyzers,
           })
=======
    pub fn for_segment(
        heap: &'a Heap,
        table_bits: usize,
        mut segment: Segment,
        schema: &Schema,
    ) -> Result<SegmentWriter<'a>> {
        let segment_serializer = SegmentSerializer::for_segment(&mut segment)?;
        let multifield_postings = MultiFieldPostingsWriter::new(schema, table_bits, heap);
        Ok(SegmentWriter {
            heap: heap,
            max_doc: 0,
            multifield_postings: multifield_postings,
            fieldnorms_writer: create_fieldnorms_writer(schema),
            segment_serializer: segment_serializer,
            fast_field_writers: FastFieldsWriter::from_schema(schema),
            doc_opstamps: Vec::with_capacity(1_000),
        })
>>>>>>> 7c6cdcd8
    }

    /// Lay on disk the current content of the `SegmentWriter`
    ///
    /// Finalize consumes the `SegmentWriter`, so that it cannot
    /// be used afterwards.
    pub fn finalize(self) -> Result<Vec<u64>> {
        write(
            &self.multifield_postings,
            &self.fast_field_writers,
            &self.fieldnorms_writer,
            self.segment_serializer,
        )?;
        Ok(self.doc_opstamps)
    }

    /// Returns true iff the segment writer's buffer has reached capacity.
    ///
    /// The limit is defined as `the user defined heap size - an arbitrary margin of 10MB`
    /// The `Segment` is `finalize`d when the buffer gets full.
    ///
    /// Because, we cannot cut through a document, the margin is there to ensure that we rarely
    /// exceeds the heap size.
    pub fn is_buffer_full(&self) -> bool {
        self.heap.num_free_bytes() <= MARGIN_IN_BYTES
    }


    /// Return true if the term dictionary hashmap is reaching capacity.
    /// It is one of the condition that triggers a `SegmentWriter` to
    /// be finalized.
    pub(crate) fn is_term_saturated(&self) -> bool {
        self.multifield_postings.is_term_saturated()
    }


    /// Indexes a new document
    ///
    /// As a user, you should rather use `IndexWriter`'s add_document.
    pub fn add_document(
        &mut self,
        add_operation: &AddOperation,
        schema: &Schema,
    ) -> io::Result<()> {
        let doc_id = self.max_doc;
        let doc = &add_operation.document;
        self.doc_opstamps.push(add_operation.opstamp);
        for (field, field_values) in doc.get_sorted_field_values() {
            let field_options = schema.get_field_entry(field);
            if !field_options.is_indexed() {
                continue;
            }
            match *field_options.field_type() {
                FieldType::Str(ref text_options) => {
<<<<<<< HEAD
                    let num_tokens: u32 =
                        if text_options.get_indexing_options().is_tokenized() {
                            if let Some(ref mut analyzer) = self.analyzers[field.0 as usize] {
                                let texts: Vec<&str> = field_values.iter()
                                    .flat_map(|field_value| {
                                        match field_value.value() {
                                            &Value::Str(ref text) => Some(text.as_str()),
                                            _ => None
                                        }
                                    })
                                    .collect();
                                let mut token_stream = analyzer.token_stream_texts(&texts[..]);
                                self.multifield_postings.index_text(doc_id, field, &mut token_stream)
                            }
                            else {
                                0u32
                            }
                            
                        } else {
                            let num_field_values = field_values.len() as u32;
                            for field_value in field_values {
                                let term = Term::from_field_text(field, field_value.value().text());
                                self.multifield_postings.suscribe(doc_id, &term);
                            }
                            num_field_values
                        };
                    self.fieldnorms_writer
                        .get_field_writer(field)
                        .map(|field_norms_writer| field_norms_writer.add_val(num_tokens as u64));
=======
                    let num_tokens: u32 = if text_options.get_indexing_options().is_tokenized() {
                        self.multifield_postings.index_text(
                            doc_id,
                            field,
                            &field_values,
                        )
                    } else {
                        let num_field_values = field_values.len() as u32;
                        for field_value in field_values {
                            let term = Term::from_field_text(field, field_value.value().text());
                            self.multifield_postings.suscribe(doc_id, &term);
                        }
                        num_field_values
                    };
                    self.fieldnorms_writer.get_field_writer(field).map(
                        |field_norms_writer| field_norms_writer.add_val(num_tokens as u64),
                    );
>>>>>>> 7c6cdcd8
                }
                FieldType::U64(ref int_option) => {
                    if int_option.is_indexed() {
                        for field_value in field_values {
                            let term = Term::from_field_u64(
                                field_value.field(),
                                field_value.value().u64_value(),
                            );
                            self.multifield_postings.suscribe(doc_id, &term);
                        }
                    }
                }
                FieldType::I64(ref int_option) => {
                    if int_option.is_indexed() {
                        for field_value in field_values {
                            let term = Term::from_field_i64(
                                field_value.field(),
                                field_value.value().i64_value(),
                            );
                            self.multifield_postings.suscribe(doc_id, &term);
                        }
                    }
                }
            }
        }
        self.fieldnorms_writer.fill_val_up_to(doc_id);
        self.fast_field_writers.add_document(doc);
        let stored_fieldvalues: Vec<&FieldValue> = doc.field_values()
            .iter()
            .filter(|field_value| {
                schema.get_field_entry(field_value.field()).is_stored()
            })
            .collect();
        let doc_writer = self.segment_serializer.get_store_writer();
        try!(doc_writer.store(&stored_fieldvalues));
        self.max_doc += 1;
        Ok(())
    }


    /// Max doc is
    /// - the number of documents in the segment assuming there is no deletes
    /// - the maximum document id (including deleted documents) + 1
    ///
    /// Currently, **tantivy** does not handle deletes anyway,
    /// so `max_doc == num_docs`
    pub fn max_doc(&self) -> u32 {
        self.max_doc
    }

    /// Number of documents in the index.
    /// Deleted documents are not counted.
    ///
    /// Currently, **tantivy** does not handle deletes anyway,
    /// so `max_doc == num_docs`
    #[allow(dead_code)]
    pub fn num_docs(&self) -> u32 {
        self.max_doc
    }
}

// This method is used as a trick to workaround the borrow checker
fn write(
    multifield_postings: &MultiFieldPostingsWriter,
    fast_field_writers: &FastFieldsWriter,
    fieldnorms_writer: &FastFieldsWriter,
    mut serializer: SegmentSerializer,
) -> Result<()> {

    try!(multifield_postings.serialize(
        serializer.get_postings_serializer(),
    ));
    try!(fast_field_writers.serialize(
        serializer.get_fast_field_serializer(),
    ));
    try!(fieldnorms_writer.serialize(
        serializer.get_fieldnorms_serializer(),
    ));
    try!(serializer.close());

    Ok(())
}

impl<'a> SerializableSegment for SegmentWriter<'a> {
    fn write(&self, serializer: SegmentSerializer) -> Result<u32> {
        let max_doc = self.max_doc;
        write(
            &self.multifield_postings,
            &self.fast_field_writers,
            &self.fieldnorms_writer,
            serializer,
        )?;
        Ok(max_doc)
    }
}<|MERGE_RESOLUTION|>--- conflicted
+++ resolved
@@ -57,13 +57,13 @@
     /// the flushing behavior as a buffer limit
     /// - segment: The segment being written
     /// - schema
-<<<<<<< HEAD
     pub fn for_segment(heap: &'a Heap,
+                       table_bits: usize,
                        mut segment: Segment,
                        schema: &Schema)
                        -> Result<SegmentWriter<'a>> {
         let segment_serializer = try!(SegmentSerializer::for_segment(&mut segment));
-        let multifield_postings = MultiFieldPostingsWriter::new(schema, heap);
+        let multifield_postings = MultiFieldPostingsWriter::new(schema, table_bits, heap);
         let analyzers = schema.fields()
             .iter()
             .map(|field_entry| field_entry.field_type())
@@ -86,25 +86,6 @@
                doc_opstamps: Vec::with_capacity(1_000),
                analyzers: analyzers,
            })
-=======
-    pub fn for_segment(
-        heap: &'a Heap,
-        table_bits: usize,
-        mut segment: Segment,
-        schema: &Schema,
-    ) -> Result<SegmentWriter<'a>> {
-        let segment_serializer = SegmentSerializer::for_segment(&mut segment)?;
-        let multifield_postings = MultiFieldPostingsWriter::new(schema, table_bits, heap);
-        Ok(SegmentWriter {
-            heap: heap,
-            max_doc: 0,
-            multifield_postings: multifield_postings,
-            fieldnorms_writer: create_fieldnorms_writer(schema),
-            segment_serializer: segment_serializer,
-            fast_field_writers: FastFieldsWriter::from_schema(schema),
-            doc_opstamps: Vec::with_capacity(1_000),
-        })
->>>>>>> 7c6cdcd8
     }
 
     /// Lay on disk the current content of the `SegmentWriter`
@@ -159,7 +140,6 @@
             }
             match *field_options.field_type() {
                 FieldType::Str(ref text_options) => {
-<<<<<<< HEAD
                     let num_tokens: u32 =
                         if text_options.get_indexing_options().is_tokenized() {
                             if let Some(ref mut analyzer) = self.analyzers[field.0 as usize] {
@@ -189,25 +169,6 @@
                     self.fieldnorms_writer
                         .get_field_writer(field)
                         .map(|field_norms_writer| field_norms_writer.add_val(num_tokens as u64));
-=======
-                    let num_tokens: u32 = if text_options.get_indexing_options().is_tokenized() {
-                        self.multifield_postings.index_text(
-                            doc_id,
-                            field,
-                            &field_values,
-                        )
-                    } else {
-                        let num_field_values = field_values.len() as u32;
-                        for field_value in field_values {
-                            let term = Term::from_field_text(field, field_value.value().text());
-                            self.multifield_postings.suscribe(doc_id, &term);
-                        }
-                        num_field_values
-                    };
-                    self.fieldnorms_writer.get_field_writer(field).map(
-                        |field_norms_writer| field_norms_writer.add_val(num_tokens as u64),
-                    );
->>>>>>> 7c6cdcd8
                 }
                 FieldType::U64(ref int_option) => {
                     if int_option.is_indexed() {
