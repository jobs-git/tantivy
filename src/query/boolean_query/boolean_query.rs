use Result;
use std::any::Any;
use super::boolean_weight::BooleanWeight;
use query::Weight;
use Searcher;
use query::Query;
use schema::Term;
use query::TermQuery;
use schema::IndexRecordOption;
use query::Occur;

/// The boolean query combines a set of queries
///
/// The documents matched by the boolean query are
/// those which
/// * match all of the sub queries associated with the
/// `Must` occurence
/// * match none of the sub queries associated with the
/// `MustNot` occurence.
/// * match at least one of the subqueries that is not
/// a `MustNot` occurence.
#[derive(Debug)]
pub struct BooleanQuery {
    subqueries: Vec<(Occur, Box<Query>)>,
    scoring_disabled: bool
}

impl From<Vec<(Occur, Box<Query>)>> for BooleanQuery {
    fn from(subqueries: Vec<(Occur, Box<Query>)>) -> BooleanQuery {
        BooleanQuery {
            subqueries,
            scoring_disabled: false
        }
    }
}

impl Query for BooleanQuery {
    fn as_any(&self) -> &Any {
        self
    }

    fn weight(&self, searcher: &Searcher) -> Result<Box<Weight>> {
        let sub_weights = self.subqueries
            .iter()
<<<<<<< HEAD
            .map(|&(ref occur, ref subquery)| {
                Ok((*occur, subquery.weight(searcher)?))
            })
            .collect::<Result<_>>()?;
        Ok(box BooleanWeight::new(sub_weights, self.scoring_disabled))
    }

    fn disable_scoring(&mut self) {
        self.scoring_disabled = true;
        for &mut (_, ref mut subquery) in &mut self.subqueries {
            subquery.disable_scoring();
        }
=======
            .map(|&(ref occur, ref subquery)| Ok((*occur, subquery.weight(searcher)?)))
            .collect::<Result<_>>()?;
        Ok(box BooleanWeight::new(sub_weights))
>>>>>>> a7ffc0e6
    }
}

impl BooleanQuery {
    /// Helper method to create a boolean query matching a given list of terms.
    /// The resulting query is a disjunction of the terms.
    pub fn new_multiterms_query(terms: Vec<Term>) -> BooleanQuery {
        let occur_term_queries: Vec<(Occur, Box<Query>)> = terms
            .into_iter()
            .map(|term| {
                let term_query: Box<Query> = box TermQuery::new(term, IndexRecordOption::WithFreqs);
                (Occur::Should, term_query)
            })
            .collect();
        BooleanQuery::from(occur_term_queries)
    }
}<|MERGE_RESOLUTION|>--- conflicted
+++ resolved
@@ -39,27 +39,21 @@
         self
     }
 
+    fn disable_scoring(&mut self) {
+        self.scoring_disabled = true;
+        for &mut (_, ref mut subquery) in &mut self.subqueries {
+            subquery.disable_scoring();
+        }
+    }
+
     fn weight(&self, searcher: &Searcher) -> Result<Box<Weight>> {
         let sub_weights = self.subqueries
             .iter()
-<<<<<<< HEAD
             .map(|&(ref occur, ref subquery)| {
                 Ok((*occur, subquery.weight(searcher)?))
             })
             .collect::<Result<_>>()?;
         Ok(box BooleanWeight::new(sub_weights, self.scoring_disabled))
-    }
-
-    fn disable_scoring(&mut self) {
-        self.scoring_disabled = true;
-        for &mut (_, ref mut subquery) in &mut self.subqueries {
-            subquery.disable_scoring();
-        }
-=======
-            .map(|&(ref occur, ref subquery)| Ok((*occur, subquery.weight(searcher)?)))
-            .collect::<Result<_>>()?;
-        Ok(box BooleanWeight::new(sub_weights))
->>>>>>> a7ffc0e6
     }
 }
 
